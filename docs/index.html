<html>
    <head>       
<<<<<<< HEAD
        <title>Test Page</title>
=======
        <title>PyDocuShare</title>
>>>>>>> 50d7ef87
        <meta http-equiv="refresh" content="0; url=./html/index.html" />
    </head>
    <body>
        <h1>PyDocuShare</h1>
        <p>
            This page has no content. Go to <a href="html/index.html">html/index.html</a>.
        </p>
    </body>
</html><|MERGE_RESOLUTION|>--- conflicted
+++ resolved
@@ -1,10 +1,6 @@
 <html>
     <head>       
-<<<<<<< HEAD
-        <title>Test Page</title>
-=======
         <title>PyDocuShare</title>
->>>>>>> 50d7ef87
         <meta http-equiv="refresh" content="0; url=./html/index.html" />
     </head>
     <body>
